--- conflicted
+++ resolved
@@ -1,9 +1,6 @@
 env
 build
-<<<<<<< HEAD
-=======
 build_test
->>>>>>> f2d26ad1
 conf/*.conf
 src/DoxyDocs
 
