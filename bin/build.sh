--- conflicted
+++ resolved
@@ -55,11 +55,7 @@
 
 function usage
 {
-<<<<<<< HEAD
-    echo "usage: $0 [-h] [-c] [-l] [-s] [-w] [build_path]"
-=======
     echo "usage: $0 [-h] [-c] [-w] [build_path]"
->>>>>>> f2d26ad1
     echo ""
     echo "positional arguments:"
     echo "  build_path            Path to build (relative to src, e.g. 'BasicApp' or"
@@ -73,29 +69,15 @@
     echo "  -r       Build test/ rather than src/ *and* run all tests after compilation."
 }
 
-<<<<<<< HEAD
-# Since OS X Mavericks places the g++ compiler in a different place than
-# Linux, and since we want CMake to automatically find g++ on linux distros,
-# run one of two possible functions for actually compiling.
-# Functions for calling CMake, depending on operating system
-function cmake_OSX()
-{
-    "$ENV_BIN_DIR/cmake" $SRC_DIR \
-=======
 function cmake_cross_platform()
 {
     "$ENV_BIN_DIR/cmake" $build_src \
->>>>>>> f2d26ad1
         -G "$build_type" \
         -DCMAKE_BUILD_TYPE=Debug \
         -DCMAKE_INSTALL_PREFIX="$BASE_DIR/env" \
         -DCMAKE_INSTALL_NAME_DIR="$BASE_DIR/env" \
         -DCMAKE_CXX_FLAGS="$cmake_cxx_flags" \
-<<<<<<< HEAD
-        -DCMAKE_CXX_COMPILER="g++" \
-=======
         -DCMAKE_CXX_COMPILER="$ENV_BIN_DIR/g++" \
->>>>>>> f2d26ad1
         -DCMAKE_C_FLAGS="-fPIC" \
         -DCMAKE_CXX_FLAGS="-fPIC" \
         -DCMAKE_EXE_LINKER_FLAGS="-fPIC" \
@@ -103,48 +85,16 @@
         -DCMAKE_SHARED_LINKER_FLAGS="-fPIC" \
         || { echo "- ERROR: CMake for Bullet Physics failed."; exit 1; }
 }
-<<<<<<< HEAD
-
-function cmake_linux()
-{
-    "$ENV_BIN_DIR/cmake" $SRC_DIR \
-        -G "$build_type" \
-        -DCMAKE_BUILD_TYPE=Debug \
-        -DCMAKE_INSTALL_PREFIX="$BASE_DIR/env" \
-        -DCMAKE_INSTALL_NAME_DIR="$BASE_DIR/env" \
-        -DCMAKE_CXX_FLAGS="$cmake_cxx_flags" \
-        -DCMAKE_C_FLAGS="-fPIC" \
-        -DCMAKE_CXX_FLAGS="-fPIC" \
-        -DCMAKE_EXE_LINKER_FLAGS="-fPIC" \
-        -DCMAKE_MODULE_LINKER_FLAGS="-fPIC" \
-        -DCMAKE_SHARED_LINKER_FLAGS="-fPIC" \
-        || { echo "- ERROR: CMake for Bullet Physics failed."; exit 1; }
-
-}
-
-# Make sure the build directory exists
-create_directory_if_noexist $BUILD_DIR
-if [ ! -d "$BUILD_DIR" ]; then
-    echo "Unable to create build directory '$BUILD_DIR' -- exiting."
-    exit 2
-fi
-=======
 
 build_target=$BUILD_DIR
 build_src=$SRC_DIR
->>>>>>> f2d26ad1
 
 # Handle Arguments
 MAKE_CLEAN_FLAG=false
 CMAKE_COMPILER_WARNINGS_FLAG=false
-<<<<<<< HEAD
-
-while getopts ":hclsw" opt; do
-=======
 RUN_ALL_TESTS=false
 
 while getopts ":hcwtr" opt; do
->>>>>>> f2d26ad1
     case $opt in
         h)
             usage;
@@ -153,17 +103,6 @@
         c)
             MAKE_CLEAN_FLAG=true
             ;;
-<<<<<<< HEAD
-        l)
-            MAKE_CLEAN_LIB_FLAG=true
-            ;;
-        s)
-            MAKE_LIB_FLAG=false
-            ;;
-        w)
-            CMAKE_COMPILER_WARNINGS_FLAG=true
-            ;;
-=======
         w)
             CMAKE_COMPILER_WARNINGS_FLAG=true
             ;;
@@ -176,7 +115,6 @@
             build_src=$TEST_DIR
             RUN_ALL_TESTS=true
             ;;
->>>>>>> f2d26ad1
         \?)
             echo "Invalid option: -$OPTARG" >&2
             exit 1
@@ -231,17 +169,6 @@
 
 if $CMAKE_COMPILER_WARNINGS_FLAG; then
     cmake_cxx_flags="-Wall -Wno-long-long"
-<<<<<<< HEAD
-else
-    cmake_cxx_flags=""
-fi
-
-
-if [ $(uname) == 'Darwin' ]
-then
-    cmake_OSX
-=======
->>>>>>> f2d26ad1
 else
     cmake_cxx_flags=""
 fi
