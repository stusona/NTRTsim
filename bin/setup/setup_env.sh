#!/bin/bash

# Copyright © 2012, United States Government, as represented by the
# Administrator of the National Aeronautics and Space Administration.
# All rights reserved.
# 
# The NASA Tensegrity Robotics Toolkit (NTRT) v1 platform is licensed
# under the Apache License, Version 2.0 (the "License");
# you may not use this file except in compliance with the License.
# You may obtain a copy of the License at
# http://www.apache.org/licenses/LICENSE-2.0.
# 
# Unless required by applicable law or agreed to in writing,
# software distributed under the License is distributed on an
# "AS IS" BASIS, WITHOUT WARRANTIES OR CONDITIONS OF ANY KIND,
# either express or implied. See the License for the specific language
# governing permissions and limitations under the License.

# Purpose: Env setup
# Date:    2013-05-04

##############################################################################
#                         START DO NOT MODIFY                                #
##############################################################################
SCRIPT_PATH="`dirname \"$0\"`"
SCRIPT_PATH="`( cd \"$SCRIPT_PATH\" && pwd )`"
##############################################################################
#                          END DO NOT MODIFY                                 #
##############################################################################

# Add the relative path from this script to the helpers folder.
pushd "${SCRIPT_PATH}/helpers/" > /dev/null

##############################################################################
#                         START DO NOT MODIFY                                #
##############################################################################
if [ ! -f "helper_functions.sh" ]; then
    echo "Could not find helper_functions.sh. Are we in the bash helpers folder?"
    exit 1;
fi

# Import our common files
source "helper_functions.sh"
source "helper_paths.sh"
source "helper_definitions.sh"

# Get out of the bash helpers folder.
popd > /dev/null
##############################################################################
#                          END DO NOT MODIFY                                 #
##############################################################################

function get_actual_user()
{
    who am i | awk '{print $1}'
}

function get_primary_group()
{
    id -g -n $1
}

create_directory_if_noexist "$ENV_DIR"
pushd "$ENV_DIR" > /dev/null
<<<<<<< HEAD
create_directory_if_noexist "bin"
create_directory_if_noexist "build"
create_directory_if_noexist "downloads"
create_directory_if_noexist "include"
create_directory_if_noexist "lib"
popd > /dev/null


# Permissions (change the env dir to be owned by the real current user)
# @todo: do we need to use this? We may not need sudo now...
actual_user=$(get_actual_user)
primary_group=$(get_primary_group $actual_user)
echo "- Changing ownership of env to current user ($actual_user:$primary_group)"
# Test for sudo (try a non-recursive change for speed)
chown $actual_user:$primary_group "$ENV_DIR" 2>/dev/null
if [ ! $? -eq 0 ]; then
    echo "  - ERROR: sudo required -- please re-run the command with sudo."
    exit 1;
fi
# Actually change the permissions
chown -R -P $actual_user:$primary_group "$ENV_DIR"
=======
create_directory_if_noexist "$ENV_BIN_DIR"
create_directory_if_noexist "$ENV_BUILD_DIR"
create_directory_if_noexist "$DOWNLOADS_DIR"
create_directory_if_noexist "$INCLUDE_DIR"
create_directory_if_noexist "$LIB_DIR"
popd > /dev/null

create_exist_symlink `which g++` "${ENV_BIN_DIR}/g++"
>>>>>>> f2d26ad1
<|MERGE_RESOLUTION|>--- conflicted
+++ resolved
@@ -62,29 +62,6 @@
 
 create_directory_if_noexist "$ENV_DIR"
 pushd "$ENV_DIR" > /dev/null
-<<<<<<< HEAD
-create_directory_if_noexist "bin"
-create_directory_if_noexist "build"
-create_directory_if_noexist "downloads"
-create_directory_if_noexist "include"
-create_directory_if_noexist "lib"
-popd > /dev/null
-
-
-# Permissions (change the env dir to be owned by the real current user)
-# @todo: do we need to use this? We may not need sudo now...
-actual_user=$(get_actual_user)
-primary_group=$(get_primary_group $actual_user)
-echo "- Changing ownership of env to current user ($actual_user:$primary_group)"
-# Test for sudo (try a non-recursive change for speed)
-chown $actual_user:$primary_group "$ENV_DIR" 2>/dev/null
-if [ ! $? -eq 0 ]; then
-    echo "  - ERROR: sudo required -- please re-run the command with sudo."
-    exit 1;
-fi
-# Actually change the permissions
-chown -R -P $actual_user:$primary_group "$ENV_DIR"
-=======
 create_directory_if_noexist "$ENV_BIN_DIR"
 create_directory_if_noexist "$ENV_BUILD_DIR"
 create_directory_if_noexist "$DOWNLOADS_DIR"
@@ -92,5 +69,4 @@
 create_directory_if_noexist "$LIB_DIR"
 popd > /dev/null
 
-create_exist_symlink `which g++` "${ENV_BIN_DIR}/g++"
->>>>>>> f2d26ad1
+create_exist_symlink `which g++` "${ENV_BIN_DIR}/g++"