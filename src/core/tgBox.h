--- conflicted
+++ resolved
@@ -37,11 +37,7 @@
 //class btRigidBody;
 
 /**
-<<<<<<< HEAD
- * A rod is a rigid body. Length is defined by nodes. Width, height and density
-=======
  * A box is a rigid body. Length is defined by nodes. Width, height and density
->>>>>>> aef19981
  * are defined by config.
  */
 class tgBox : public tgBaseRigid
