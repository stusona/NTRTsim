Project(apsabelhaus)

# Projects that Drew is working on...
subdirs(
<<<<<<< HEAD
  groundforcesensor_demo
=======
  tgBoxAnchorDebugDemo
>>>>>>> 2695c901
)
<|MERGE_RESOLUTION|>--- conflicted
+++ resolved
@@ -2,9 +2,6 @@
 
 # Projects that Drew is working on...
 subdirs(
-<<<<<<< HEAD
   groundforcesensor_demo
-=======
   tgBoxAnchorDebugDemo
->>>>>>> 2695c901
 )
