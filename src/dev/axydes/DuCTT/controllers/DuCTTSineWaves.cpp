/*
 * Copyright © 2012, United States Government, as represented by the
 * Administrator of the National Aeronautics and Space Administration.
 * All rights reserved.
 * 
 * The NASA Tensegrity Robotics Toolkit (NTRT) v1 platform is licensed
 * under the Apache License, Version 2.0 (the "License");
 * you may not use this file except in compliance with the License.
 * You may obtain a copy of the License at
 * http://www.apache.org/licenses/LICENSE-2.0.
 * 
 * Unless required by applicable law or agreed to in writing,
 * software distributed under the License is distributed on an
 * "AS IS" BASIS, WITHOUT WARRANTIES OR CONDITIONS OF ANY KIND,
 * either express or implied. See the License for the specific language
 * governing permissions and limitations under the License.
*/

/**
 * @file DuCTTSineWaves.cpp
 * @brief Contains the implementation of the class DuCTTSineWaves
 * @author Alexander Xydes
 * $Id$
 */

// This module
#include "DuCTTSineWaves.h"

// Its subject
#include "../robot/DuCTTRobotModel.h"
#include "../robot/tgPrismatic.h"
#include "../robot/tgTouchSensorSphereModel.h"

#include "core/Muscle2P.h"
#include "core/tgLinearString.h"
#include "core/ImpedanceControl.h"

// The C++ Standard Library
#include <cassert>
#include <stdexcept>
#include <vector>

DuCTTSineWaves::DuCTTSineWaves() :
    in_controller(new ImpedanceControl(100, 500, 50)),
<<<<<<< HEAD
    out_controller(new ImpedanceControl(0.001, 500, 10)),
    insideLength(6.5),
    outsideLength(4.5),
    offsetSpeed(3.0),
    cpgAmplitude(12.0),
    cpgFrequency(0.10),
=======
    out_controller(new ImpedanceControl(0.01, 500, 10)),
    insideLength(6.5),
    outsideLength(4.5),
    offsetSpeed(0.5),
    cpgAmplitude(14.5),
    cpgFrequency(1.0),
>>>>>>> 6a43932a
    bodyWaves(1.0),
    simTime(0.0),
    cycle(0.0),
    target(0.0)
{
    phaseOffsets.clear();
    phaseOffsets.push_back(M_PI/2);
    phaseOffsets.push_back(0);
    phaseOffsets.push_back(0);
}

void DuCTTSineWaves::applySineWave(tgPrismatic* prism, bool shouldPause, bool shouldUnPause, double dt)
{
    cycle = sin(simTime * cpgFrequency + 2 * bodyWaves * M_PI + phaseOffsets[0]);
    target = offsetSpeed + cycle*cpgAmplitude;

    if (!shouldPause && shouldUnPause)
    {
        prism->setPreferredLength(target);
        std::cerr << "MOVING\n";
    }
    else
    {
        std::cerr << "PAUSING\n";
    }
}

void DuCTTSineWaves::applyImpedanceControlInside(const std::vector<tgLinearString*> stringList, double dt)
{
    for(std::size_t i = 0; i < stringList.size(); i++)
    {
        double setTension = in_controller->control(stringList[i],
                                            dt,
                                            insideLength
                                            );
        #if (0) // Conditional compile for verbose control
        std::cout << "Inside String " << i << " tension " << setTension
        << " act tension " << stringList[i]->getMuscle()->getTension()
        << " length " << stringList[i]->getMuscle()->getActualLength() << std::endl;
        #endif
    }
}

void DuCTTSineWaves::applyImpedanceControlOutside(const std::vector<tgLinearString*> stringList,
                                                            double dt,
                                                            std::size_t phase)
{
    cycle = sin(simTime * cpgFrequency + 2 * bodyWaves * M_PI + phaseOffsets[phase]);
    target = offsetSpeed + cycle*cpgAmplitude;

<<<<<<< HEAD
    for(std::size_t i = 0; i < stringList.size(); i++)
    {
        double setTension = out_controller->control(stringList[i],
                                            dt,
                                            target
                                            );
=======
    if (target < 0) target *= -1;

    for(std::size_t i = 0; i < stringList.size(); i++)
    {
        double setTension = out_controller->control(stringList[i], dt, target);
//        stringList[i]->setRestLength(target,dt);
//        double setTension = stringList[i]->getMuscle()->getTension();
>>>>>>> 6a43932a
        #if(0) // Conditional compile for verbose control
        std::cout << "Outside String " << i << ", target: " << target << " com tension " << setTension
        << " act tension " << stringList[i]->getMuscle()->getTension()
        << " length " << stringList[i]->getMuscle()->getActualLength() << std::endl;
        #endif
    }
}

bool DuCTTSineWaves::shouldPause(std::vector<tgTouchSensorSphereModel*> touchSensors)
{
    bool shouldPause = true;

    for (size_t i=0; i<touchSensors.size(); i++)
    {
        if (!touchSensors[i]->isTouching()) shouldPause = false;
    }

    return shouldPause;
}

void DuCTTSineWaves::onStep(DuCTTRobotModel& subject, double dt)
{
    if (dt <= 0.0)
    {
        throw std::invalid_argument("dt is not positive");
    }
    else
    {
        simTime += dt;

        applyImpedanceControlOutside(subject.getAllMuscles(), dt, 0);
//        applyImpedanceControlOutside(subject.getSaddleMuscles(), dt, 0);
//        applyImpedanceControlOutside(subject.getVertMuscles(), dt, 0);

        applySineWave(subject.getBottomPrismatic(), shouldPause(subject.bottomTouchSensors), !shouldPause(subject.topTouchSensors), dt);
        applySineWave(subject.getTopPrismatic(), shouldPause(subject.topTouchSensors), !shouldPause(subject.bottomTouchSensors), dt);

        btVector3 com = subject.getCOM();
//        std::cerr << com.x() << ", " << com.y() << ", " << com.z() << std::endl;
    }
}<|MERGE_RESOLUTION|>--- conflicted
+++ resolved
@@ -42,21 +42,12 @@
 
 DuCTTSineWaves::DuCTTSineWaves() :
     in_controller(new ImpedanceControl(100, 500, 50)),
-<<<<<<< HEAD
-    out_controller(new ImpedanceControl(0.001, 500, 10)),
-    insideLength(6.5),
-    outsideLength(4.5),
-    offsetSpeed(3.0),
-    cpgAmplitude(12.0),
-    cpgFrequency(0.10),
-=======
     out_controller(new ImpedanceControl(0.01, 500, 10)),
     insideLength(6.5),
     outsideLength(4.5),
     offsetSpeed(0.5),
     cpgAmplitude(14.5),
     cpgFrequency(1.0),
->>>>>>> 6a43932a
     bodyWaves(1.0),
     simTime(0.0),
     cycle(0.0),
@@ -107,14 +98,6 @@
     cycle = sin(simTime * cpgFrequency + 2 * bodyWaves * M_PI + phaseOffsets[phase]);
     target = offsetSpeed + cycle*cpgAmplitude;
 
-<<<<<<< HEAD
-    for(std::size_t i = 0; i < stringList.size(); i++)
-    {
-        double setTension = out_controller->control(stringList[i],
-                                            dt,
-                                            target
-                                            );
-=======
     if (target < 0) target *= -1;
 
     for(std::size_t i = 0; i < stringList.size(); i++)
@@ -122,7 +105,6 @@
         double setTension = out_controller->control(stringList[i], dt, target);
 //        stringList[i]->setRestLength(target,dt);
 //        double setTension = stringList[i]->getMuscle()->getTension();
->>>>>>> 6a43932a
         #if(0) // Conditional compile for verbose control
         std::cout << "Outside String " << i << ", target: " << target << " com tension " << setTension
         << " act tension " << stringList[i]->getMuscle()->getTension()
