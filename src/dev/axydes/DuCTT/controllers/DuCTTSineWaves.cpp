/*
 * Copyright © 2012, United States Government, as represented by the
 * Administrator of the National Aeronautics and Space Administration.
 * All rights reserved.
 * 
 * The NASA Tensegrity Robotics Toolkit (NTRT) v1 platform is licensed
 * under the Apache License, Version 2.0 (the "License");
 * you may not use this file except in compliance with the License.
 * You may obtain a copy of the License at
 * http://www.apache.org/licenses/LICENSE-2.0.
 * 
 * Unless required by applicable law or agreed to in writing,
 * software distributed under the License is distributed on an
 * "AS IS" BASIS, WITHOUT WARRANTIES OR CONDITIONS OF ANY KIND,
 * either express or implied. See the License for the specific language
 * governing permissions and limitations under the License.
*/

/**
 * @file DuCTTSineWaves.cpp
 * @brief Contains the implementation of the class DuCTTSineWaves
 * @author Alexander Xydes
 * $Id$
 */

// This module
#include "DuCTTSineWaves.h"

// Its subject
#include "../robot/DuCTTRobotModel.h"
#include "../robot/tgPrismatic.h"
#include "../robot/tgTouchSensorSphereModel.h"

#include "core/Muscle2P.h"
#include "core/tgLinearString.h"
#include "core/ImpedanceControl.h"

// The C++ Standard Library
#include <cassert>
#include <stdexcept>
#include <vector>

DuCTTSineWaves::DuCTTSineWaves() :
    in_controller(new ImpedanceControl(100, 500, 50)),
<<<<<<< HEAD
    out_controller(new ImpedanceControl(0.001, 500, 10)),
    insideLength(6.5),
    outsideLength(4.5),
    offsetSpeed(3.0),
    cpgAmplitude(12.0),
=======
    out_controller(new ImpedanceControl(0.001, 5000, 10)),
    insideLength(6.5),
    outsideLength(4.5),
    offsetSpeed(0.0),
    cpgAmplitude(15.0),
>>>>>>> 1fd92bf3
    cpgFrequency(0.10),
    bodyWaves(1.0),
    simTime(0.0),
    cycle(0.0),
    target(0.0)
{
    phaseOffsets.clear();
    phaseOffsets.push_back(M_PI/2);
    phaseOffsets.push_back(0);
    phaseOffsets.push_back(0);
}

void DuCTTSineWaves::applySineWave(tgPrismatic* prism, bool shouldPause, bool shouldUnPause, double dt)
{
    cycle = sin(simTime * cpgFrequency + 2 * bodyWaves * M_PI + phaseOffsets[0]);
    target = offsetSpeed + cycle*cpgAmplitude;

    if (!shouldPause && shouldUnPause)
    {
        prism->setPreferredLength(target);
        std::cerr << "MOVING\n";
    }
    else
    {
        std::cerr << "PAUSING\n";
    }
}

void DuCTTSineWaves::applyImpedanceControlInside(const std::vector<tgLinearString*> stringList, double dt)
{
    for(std::size_t i = 0; i < stringList.size(); i++)
    {
        double setTension = in_controller->control(stringList[i],
                                            dt,
                                            insideLength
                                            );
        #if (0) // Conditional compile for verbose control
        std::cout << "Inside String " << i << " tension " << setTension
        << " act tension " << stringList[i]->getMuscle()->getTension()
        << " length " << stringList[i]->getMuscle()->getActualLength() << std::endl;
        #endif
    }
}

void DuCTTSineWaves::applyImpedanceControlOutside(const std::vector<tgLinearString*> stringList,
                                                            double dt,
                                                            std::size_t phase)
{
    cycle = sin(simTime * cpgFrequency + 2 * bodyWaves * M_PI + phaseOffsets[phase]);
    target = offsetSpeed + cycle*cpgAmplitude;

<<<<<<< HEAD
=======
//    if (target < 0) target *= -1;

>>>>>>> 1fd92bf3
    for(std::size_t i = 0; i < stringList.size(); i++)
    {
        double setTension = out_controller->control(stringList[i],
                                            dt,
<<<<<<< HEAD
                                            target
                                            );
        #if(0) // Conditional compile for verbose control
=======
                                            outsideLength,
                                            target
                                            );
//        stringList[i]->setRestLengthSingleStep(target);
//        double setTension = stringList[i]->getMuscle()->getTension();
        #if(1) // Conditional compile for verbose control
>>>>>>> 1fd92bf3
        std::cout << "Outside String " << i << ", target: " << target << " com tension " << setTension
        << " act tension " << stringList[i]->getMuscle()->getTension()
        << " length " << stringList[i]->getMuscle()->getActualLength() << std::endl;
        #endif
    }
}

bool DuCTTSineWaves::shouldPause(std::vector<tgTouchSensorSphereModel*> touchSensors)
{
    bool shouldPause = true;

    for (size_t i=0; i<touchSensors.size(); i++)
    {
        if (!touchSensors[i]->isTouching()) shouldPause = false;
    }

    return shouldPause;
}

void DuCTTSineWaves::onStep(DuCTTRobotModel& subject, double dt)
{
    if (dt <= 0.0)
    {
        throw std::invalid_argument("dt is not positive");
    }
    else
    {
        simTime += dt;

//        applyImpedanceControlInside(subject.getSaddleMuscles(), dt);
//        applyImpedanceControlOutside(subject.getSaddleMuscles(), dt, 1);

//        applyImpedanceControlInside(subject.getVertMuscles(), dt);
        applyImpedanceControlOutside(subject.getVertMuscles(), dt, 0);
//        applyImpedanceControlOutside(subject.getAllMuscles(), dt, 0);

//        applySineWave(subject.getBottomPrismatic(), shouldPause(subject.bottomTouchSensors), !shouldPause(subject.topTouchSensors), dt);
//        applySineWave(subject.getTopPrismatic(), shouldPause(subject.topTouchSensors), !shouldPause(subject.bottomTouchSensors), dt);

        btVector3 com = subject.getCOM();
//        std::cerr << com.x() << ", " << com.y() << ", " << com.z() << std::endl;
    }
}<|MERGE_RESOLUTION|>--- conflicted
+++ resolved
@@ -42,19 +42,11 @@
 
 DuCTTSineWaves::DuCTTSineWaves() :
     in_controller(new ImpedanceControl(100, 500, 50)),
-<<<<<<< HEAD
     out_controller(new ImpedanceControl(0.001, 500, 10)),
     insideLength(6.5),
     outsideLength(4.5),
     offsetSpeed(3.0),
     cpgAmplitude(12.0),
-=======
-    out_controller(new ImpedanceControl(0.001, 5000, 10)),
-    insideLength(6.5),
-    outsideLength(4.5),
-    offsetSpeed(0.0),
-    cpgAmplitude(15.0),
->>>>>>> 1fd92bf3
     cpgFrequency(0.10),
     bodyWaves(1.0),
     simTime(0.0),
@@ -106,27 +98,13 @@
     cycle = sin(simTime * cpgFrequency + 2 * bodyWaves * M_PI + phaseOffsets[phase]);
     target = offsetSpeed + cycle*cpgAmplitude;
 
-<<<<<<< HEAD
-=======
-//    if (target < 0) target *= -1;
-
->>>>>>> 1fd92bf3
     for(std::size_t i = 0; i < stringList.size(); i++)
     {
         double setTension = out_controller->control(stringList[i],
                                             dt,
-<<<<<<< HEAD
                                             target
                                             );
         #if(0) // Conditional compile for verbose control
-=======
-                                            outsideLength,
-                                            target
-                                            );
-//        stringList[i]->setRestLengthSingleStep(target);
-//        double setTension = stringList[i]->getMuscle()->getTension();
-        #if(1) // Conditional compile for verbose control
->>>>>>> 1fd92bf3
         std::cout << "Outside String " << i << ", target: " << target << " com tension " << setTension
         << " act tension " << stringList[i]->getMuscle()->getTension()
         << " length " << stringList[i]->getMuscle()->getActualLength() << std::endl;
