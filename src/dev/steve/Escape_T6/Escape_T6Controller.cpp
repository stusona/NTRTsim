/*
 * Copyright © 2012, United States Government, as represented by the
 * Administrator of the National Aeronautics and Space Administration.
 * All rights reserved.
 * 
 * The NASA Tensegrity Robotics Toolkit (NTRT) v1 platform is licensed
 * under the Apache License, Version 2.0 (the "License");
 * you may not use this file except in compliance with the License.
 * You may obtain a copy of the License at
 * http://www.apache.org/licenses/LICENSE-2.0.
 * 
 * Unless required by applicable law or agreed to in writing,
 * software distributed under the License is distributed on an
 * "AS IS" BASIS, WITHOUT WARRANTIES OR CONDITIONS OF ANY KIND,
 * either express or implied. See the License for the specific language
 * governing permissions and limitations under the License.
 */

/**
 * @file Escape_T6Controller.cpp
 * @brief Escape Controller for Jonathan's T6 model of SUPERBall 
 * @author Steven Lessard
 * @version 1.0.0
 * $Id$
 */

// This module
#include "Escape_T6Controller.h"
// This application
#include "Escape_T6Model.h"
// This library
#include "core/tgBasicActuator.h"
// For AnnealEvolution
#include "learning/Configuration/configuration.h"
// The C++ Standard Library
#include <cassert>
#include <cmath>
#include <stdexcept>
#include <vector>
#include <string>

# define M_PI 3.14159265358979323846 
                               
//Constructor using the model subject and a single pref length for all muscles.
//Currently calibrated to decimeters
Escape_T6Controller::Escape_T6Controller(const double initialLength) :
    m_initialLengths(initialLength),
    m_totalTime(0.0),
    maxStringLengthFactor(0.50),
    nClusters(8),
    musclesPerCluster(3)
{
    clusters.resize(nClusters);
    for (int i=0; i<nClusters; i++) {
        clusters[i].resize(musclesPerCluster);
    }
}

/** Set the lengths of the muscles and initialize the learning adapter */
void Escape_T6Controller::onSetup(Escape_T6Model& subject)
{
    m_totalTime = 0;
    double dt = 0.0001;

    //Set the initial length of every muscle in the subject
    const std::vector<tgBasicActuator*> muscles = subject.getAllMuscles();
    for (size_t i = 0; i < muscles.size(); ++i) {
        tgBasicActuator * const pMuscle = muscles[i];
        assert(pMuscle != NULL);
        pMuscle->setControlInput(this->m_initialLengths, dt);
    }

    populateClusters(subject);
    initPosition = subject.getBallCOM();
    setupAdapter();
    initializeSineWaves(); // For muscle actuation

    std::vector<double> state; // For config file usage (including Monte Carlo simulations)

    //get the actions (between 0 and 1) from evolution (todo)
    actions = evolutionAdapter.step(dt,state);
 
    //transform them to the size of the structure
    actions = transformActions(actions);

    //apply these actions to the appropriate muscles according to the sensor values
    applyActions(subject,actions);
}

void Escape_T6Controller::onStep(Escape_T6Model& subject, double dt)
{
    if (dt <= 0.0) {
        throw std::invalid_argument("dt is not positive");
    }
    m_totalTime+=dt;

    setPreferredMuscleLengths(subject, dt);
    const std::vector<tgBasicActuator*> muscles = subject.getAllMuscles();
    
    //Move motors for all the muscles
    for (size_t i = 0; i < muscles.size(); ++i)
    {
        tgBasicActuator * const pMuscle = muscles[i];
        assert(pMuscle != NULL);
        pMuscle->moveMotors(dt);
    }

    //instead, generate it here for now!
    for(int i=0; i<muscles.size(); i++)
    {
        std::vector<double> tmp;
        for(int j=0;j<2;j++)
        {
            tmp.push_back(0.5);
        }
        actions.push_back(tmp);
    }

<<<<<<< HEAD
    // Start Jonathan Bruce code
=======
    // prints: "m_totalTime COM(x) COM(y) COM(z) <muscle tensions/10> <muscle lengths/10>"
>>>>>>> cf04ff0b
    static int count = 0;
    if(count > 100) {
        std::vector<double> currentPosition = subject.getBallCOM();
        std::cout << m_totalTime << " ";
        std::cout << currentPosition[0]/10 << " " << currentPosition[1]/10 << " " << currentPosition[2]/10 << " ";  //"x y z"

        for(size_t i=0; i<muscles.size(); i++) {
            std::cout << (muscles[i]->getTension())/10 << " ";
        }
        for(size_t i=0; i<muscles.size(); i++) {
            std::cout << (muscles[i]->getCurrentLength())/10 << " ";
        }
        std::cout << "\n";
        count = 0;
<<<<<<< HEAD
    
        std::vector<double> currentPosition = subject.getBallCOM();
        std::cout << std::endl << "COM (x,y,z): (" << currentPosition[0] << "," << currentPosition[1] << "," << currentPosition[2] << ")\n"; 
    }
    else
    {
=======
    } else {
>>>>>>> cf04ff0b
        count++;
    }
}

// So far, only score used for eventual fitness calculation of an Escape Model
// is the maximum distance from the origin reached during that subject's episode
void Escape_T6Controller::onTeardown(Escape_T6Model& subject) {
    std::vector<double> scores; //scores[0] == displacement, scores[1] == energySpent
    double distance = displacement(subject);
    double energySpent = totalEnergySpent(subject);

    //Invariant: For now, scores must be of size 2 (as required by endEpisode())
    scores.push_back(distance);
    scores.push_back(energySpent);

    std::cout << "Tearing down" << std::endl;
    evolutionAdapter.endEpisode(scores);

    // If any of subject's dynamic objects need to be freed, this is the place to do so
}

/** 
 * Returns the modified actions 2D vector such that 
 *   each action value is now scaled to fit the model
 * Invariant: actions[x].size() == 4 for all legal values of x
 * Invariant: Each actions[] contains: amplitude, angularFrequency, phaseChange, dcOffset
 */
std::vector< std::vector <double> > Escape_T6Controller::transformActions(std::vector< std::vector <double> > actions)
{
    bool usingManualParams = true;
    std::vector <double> manualParams(4 * nClusters, 1); // '4' for the number of sine wave parameters
    if (usingManualParams) { 
        std::cout << "Using manually set parameters\n"; 
        std::string filename = "logs/Jan82015/params.dat";
<<<<<<< HEAD
        int lineNumber = 4;
=======
        int lineNumber = 8;
>>>>>>> cf04ff0b
        manualParams = readManualParams(lineNumber, filename);
    } 

    double pretension = 0.90; // Tweak this value if need be
    // Minimum amplitude, angularFrequency, phaseChange, and dcOffset
    double mins[4]  = {m_initialLengths * (pretension - maxStringLengthFactor), 
                       0.3, //Hz
                       -1 * M_PI, 
                       m_initialLengths};// * (1 - maxStringLengthFactor)};

    // Maximum amplitude, angularFrequency, phaseChange, and dcOffset
    double maxes[4] = {m_initialLengths * (pretension + maxStringLengthFactor), 
                       20, //Hz (can cheat to 50Hz, if feeling immoral)
                       M_PI, 
                       m_initialLengths};// * (1 + maxStringLengthFactor)}; 
    double ranges[4] = {maxes[0]-mins[0], maxes[1]-mins[1], maxes[2]-mins[2], maxes[3]-mins[3]};

    for(int i=0;i<actions.size();i++) { //8x
        for (int j=0; j<actions[i].size(); j++) { //4x
            if (usingManualParams) {
                actions[i][j] = manualParams[i*actions[i].size() + j]*(ranges[j])+mins[j];
            } else {
                actions[i][j] = actions[i][j]*(ranges[j])+mins[j];
            }
        }
    }
    return actions;
}

/**
 * Defines each cluster's sine wave according to actions
 */
void Escape_T6Controller::applyActions(Escape_T6Model& subject, std::vector< std::vector <double> > actions)
{
    assert(actions.size() == clusters.size());

    // Apply actions by cluster
    for (size_t cluster = 0; cluster < clusters.size(); cluster++) {
        amplitude[cluster] = actions[cluster][0];
        angularFrequency[cluster] = actions[cluster][1];
        phaseChange[cluster] = actions[cluster][2];
        dcOffset[cluster] = actions[cluster][3];
        dcOffset[cluster] = 1;
    }
    //printSineParams();
}

void Escape_T6Controller::setupAdapter() {
    std::string suffix = "_Escape";
    std::string configAnnealEvolution = "Config.ini";
    AnnealEvolution* evo = new AnnealEvolution(suffix, configAnnealEvolution);
    bool isLearning = true;
    configuration configEvolutionAdapter;
    configEvolutionAdapter.readFile(configAnnealEvolution);

    evolutionAdapter.initialize(evo, isLearning, configEvolutionAdapter);
}

double Escape_T6Controller::totalEnergySpent(Escape_T6Model& subject) {
    double totalEnergySpent=0;

    std::vector<tgBasicActuator* > tmpStrings = subject.getAllMuscles();
    for(int i=0; i<tmpStrings.size(); i++)
    {
        tgSpringCableActuator::SpringCableActuatorHistory stringHist = tmpStrings[i]->getHistory();

        for(int j=1; j<stringHist.tensionHistory.size(); j++)
        {
            const double previousTension = stringHist.tensionHistory[j-1];
            const double previousLength = stringHist.restLengths[j-1];
            const double currentLength = stringHist.restLengths[j];
            //TODO: examine this assumption - free spinning motor may require more power         
            double motorSpeed = (currentLength-previousLength);
            if(motorSpeed > 0) // Vestigial code
                motorSpeed = 0;
            const double workDone = previousTension * motorSpeed;
            totalEnergySpent += workDone;
        }
    }
    return totalEnergySpent;
}

// Pre-condition: every element in muscles must be defined
// Post-condition: every muscle will have a new target length
void Escape_T6Controller::setPreferredMuscleLengths(Escape_T6Model& subject, double dt) {
    double phase = 0; // Phase of cluster1
    
    int nMuscles = 24;
    int oldCluster = 0;
    int cluster = 0;

    for(int iMuscle=0; iMuscle < nMuscles; iMuscle++) {

        const std::vector<tgBasicActuator*> muscles = subject.getAllMuscles();
        tgBasicActuator *const pMuscle = muscles[iMuscle];

        assert(pMuscle != NULL);

        // Determine cluster
        oldCluster = cluster;
        if (iMuscle < 4) {
            cluster = 0;
        } else if (iMuscle < 8) {
            cluster = 1;
        } else if (iMuscle < 12) {
            cluster = 2;
        } else if (iMuscle < 16 ) {
            cluster = 3;
        } else if (iMuscle < 18) {
            cluster = 4;
        } else if (iMuscle < 20) {
            cluster = 5;
        } else if (iMuscle < 22) {
            cluster = 6;
        } else { // iMuscle < 24
            cluster = 7;
        }

        double newLength = amplitude[cluster] * sin(angularFrequency[cluster] * m_totalTime + phase) + dcOffset[cluster];
        double minLength = m_initialLengths * (1-maxStringLengthFactor);
        double maxLength = m_initialLengths * (1+maxStringLengthFactor);
        if (newLength <= minLength) {
            newLength = minLength;
        } else if (newLength >= maxLength) {
            newLength = maxLength;
        }
        pMuscle->setControlInput(newLength, dt);
        if (oldCluster != cluster) {
            phase += phaseChange[cluster];
        }
    }

    /*
    for(int cluster=0; cluster<nClusters; cluster++) {
        for(int node=0; node<musclesPerCluster; node++) {
            tgBasicActuator *const pMuscle = clusters[cluster][node];
            assert(pMuscle != NULL);
            double newLength = amplitude[cluster] * sin(angularFrequency[cluster] * m_totalTime + phase) + dcOffset[cluster];
            double minLength = m_initialLengths * (1-maxStringLengthFactor);
            double maxLength = m_initialLengths * (1+maxStringLengthFactor);
            if (newLength <= minLength) {
                newLength = minLength;
            } else if (newLength >= maxLength) {
                newLength = maxLength;
            }
            pMuscle->setControlInput(newLength, dt);
        }
        phase += phaseChange[cluster];
    }*/
}

void Escape_T6Controller::populateClusters(Escape_T6Model& subject) {
    for(int cluster=0; cluster < nClusters; cluster++) {
        std::ostringstream ss;
        ss << (cluster + 1);
        std::string suffix = ss.str();
        std::vector <tgBasicActuator*> musclesInThisCluster = subject.find<tgBasicActuator>("muscle cluster" + suffix);
        clusters[cluster] = std::vector<tgBasicActuator*>(musclesInThisCluster);
    }
}

void Escape_T6Controller::initializeSineWaves() {
    amplitude = new double[nClusters];
    angularFrequency = new double[nClusters];
    phaseChange = new double[nClusters]; // Does not use last value stored in array
    dcOffset = new double[nClusters];    
}

double Escape_T6Controller::displacement(Escape_T6Model& subject) {
    std::vector<double> finalPosition = subject.getBallCOM();

    // 'X' and 'Z' are irrelevant. Both variables measure lateral direction
    //assert(finalPosition[0] > 0); //Negative y-value indicates a flaw in the simulator that run (tensegrity went 'underground')

    const double newX = finalPosition[0];
    const double newZ = finalPosition[2];
    const double oldX = initPosition[0];
    const double oldZ = initPosition[2];

    const double distanceMoved = sqrt((newX-oldX) * (newX-oldX) + 
                                      (newZ-oldZ) * (newZ-oldZ));
    return distanceMoved;
}
                                         
std::vector<double> Escape_T6Controller::readManualParams(int lineNumber, std::string filename) {
    assert(lineNumber > 0);
    std::vector<double> result(32, 1.0);
    std::string line;
    std::ifstream infile(filename.c_str(), std::ifstream::in);

    // Grab line from input file
    if (infile.is_open()) {
        std::cout << "OPENED FILE\n";
        for (int i=0; i<lineNumber; i++) {
            getline(infile, line);
        }
        infile.close();
    } else {
<<<<<<< HEAD
        std::cerr << "Error: Manual Parameters file not found\n";
=======
        std::cerr << "ERROR: Manual Parameters file not found\n";
>>>>>>> cf04ff0b
        exit(1);
    }

    //cout << "Using: " << line << " as input for starting parameter values\n";

    // Split line into parameters
    std::stringstream lineStream(line);
    std::string cell;
    int iCell = 0;
    while(getline(lineStream,cell,',')) {
        result[iCell] = atof(cell.c_str());
        iCell++;
    }

    bool tweaking = false;
    if (tweaking) {
        // Tweak each read-in parameter by as much as 0.5% (params range: [0,1])
        for (int i=0; i < result.size(); i++) {
            std::cout<<"Entered Cell " << i << ": " << result[i] << "\n";
            double seed = ((double) (rand() % 100)) / 100;
            result[i] += (0.01 * seed) - 0.005; // Value +/- 0.005 of original
            //std::cout<<"Tweaked Cell " << i << ": " << result[i] << "\n";
        }
    } else {
<<<<<<< HEAD
        std::cerr << "WARNING: Not changing manual input parameters\n";
=======
        std::cerr << "WARNING: Input parameters are manually set and constant. Expect the same results each iteration.\n";
>>>>>>> cf04ff0b
    }

    return result;
}

void Escape_T6Controller::printSineParams() {
    for (size_t cluster = 0; cluster < clusters.size(); cluster++) {
        std::cout << "amplitude[" << cluster << "]: " << amplitude[cluster] << std::endl;
        std::cout << "angularFrequency[" << cluster << "]: " << angularFrequency[cluster] << std::endl;
        std::cout << "phaseChange[" << cluster << "]: " << phaseChange[cluster] << std::endl;
        std::cout << "dcOffset[" << cluster << "]: " << dcOffset[cluster] << std::endl;
    }    
}
<|MERGE_RESOLUTION|>--- conflicted
+++ resolved
@@ -116,11 +116,7 @@
         actions.push_back(tmp);
     }
 
-<<<<<<< HEAD
-    // Start Jonathan Bruce code
-=======
     // prints: "m_totalTime COM(x) COM(y) COM(z) <muscle tensions/10> <muscle lengths/10>"
->>>>>>> cf04ff0b
     static int count = 0;
     if(count > 100) {
         std::vector<double> currentPosition = subject.getBallCOM();
@@ -135,16 +131,7 @@
         }
         std::cout << "\n";
         count = 0;
-<<<<<<< HEAD
-    
-        std::vector<double> currentPosition = subject.getBallCOM();
-        std::cout << std::endl << "COM (x,y,z): (" << currentPosition[0] << "," << currentPosition[1] << "," << currentPosition[2] << ")\n"; 
-    }
-    else
-    {
-=======
     } else {
->>>>>>> cf04ff0b
         count++;
     }
 }
@@ -179,11 +166,7 @@
     if (usingManualParams) { 
         std::cout << "Using manually set parameters\n"; 
         std::string filename = "logs/Jan82015/params.dat";
-<<<<<<< HEAD
-        int lineNumber = 4;
-=======
         int lineNumber = 8;
->>>>>>> cf04ff0b
         manualParams = readManualParams(lineNumber, filename);
     } 
 
@@ -382,11 +365,7 @@
         }
         infile.close();
     } else {
-<<<<<<< HEAD
-        std::cerr << "Error: Manual Parameters file not found\n";
-=======
         std::cerr << "ERROR: Manual Parameters file not found\n";
->>>>>>> cf04ff0b
         exit(1);
     }
 
@@ -411,11 +390,7 @@
             //std::cout<<"Tweaked Cell " << i << ": " << result[i] << "\n";
         }
     } else {
-<<<<<<< HEAD
-        std::cerr << "WARNING: Not changing manual input parameters\n";
-=======
         std::cerr << "WARNING: Input parameters are manually set and constant. Expect the same results each iteration.\n";
->>>>>>> cf04ff0b
     }
 
     return result;
