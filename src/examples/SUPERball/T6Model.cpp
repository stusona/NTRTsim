--- conflicted
+++ resolved
@@ -177,15 +177,7 @@
     const tgRod::Config rodConfig(c.radius, c.density, c.friction, 
 				c.rollFriction, c.restitution);
 
-<<<<<<< HEAD
-<<<<<<< HEAD
-    tgLinearString::Config muscleConfig_passive(c.stiffness_passive, c.damping, 0, c.rotation,
-=======
-    tgLinearString::Config muscleConfig(c.stiffness, c.damping, c.hist, c.rotation,
->>>>>>> bbfa822c24dc26498a3dfe94c7aba84d83f5d526
-=======
     tgLinearString::Config muscleConfig_passive(c.stiffness_passive, c.damping, c.hist, c.rotation,
->>>>>>> 416b264e
 					    c.maxTens, c.targetVelocity, 
 					    c.maxAcc);
 
