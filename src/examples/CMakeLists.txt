Project(examples)

# Add additional example application directories here.
subdirs(
    3_prism
    3_prism_serialize
    contactCables/
    NestedTetrahedrons
    SUPERball
    learningSpines
    testjson
    craterEscape
<<<<<<< HEAD
    forcePlateDemo
=======
    IROS_2015/
    motorModel/
>>>>>>> aef19981
)


<|MERGE_RESOLUTION|>--- conflicted
+++ resolved
@@ -10,12 +10,9 @@
     learningSpines
     testjson
     craterEscape
-<<<<<<< HEAD
     forcePlateDemo
-=======
     IROS_2015/
     motorModel/
->>>>>>> aef19981
 )
 
 
