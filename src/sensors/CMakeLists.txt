--- conflicted
+++ resolved
@@ -10,17 +10,6 @@
 link_libraries(${PROJECT_NAME} util core tgOpenGLSupport)
 
 add_library( ${PROJECT_NAME} SHARED
-<<<<<<< HEAD
-    tgDataLogger.cpp
-    tgDataObserver.cpp
-    # The ForcePlateModel and sensor are also needed here,
-    # since the data logger needs to know how to render a force plate.
-    forceplate/ForcePlateModel.cpp
-    forceplate/ForcePlateSensor.cpp
-)
-#forceplate/ForcePlateModel.cpp
-  
-=======
   # Older software
   tgDataLogger.cpp
   tgDataObserver.cpp
@@ -36,5 +25,11 @@
   tgSensorInfo.cpp
   tgRodSensorInfo.cpp
   tgSpringCableActuatorSensorInfo.cpp
+
+  # The ForcePlateModel and sensor are also needed here,
+  # since the data logger needs to know how to render a force plate.
+  forceplate/ForcePlateModel.cpp
+  forceplate/ForcePlateSensor.cpp
 )
->>>>>>> aef19981
+
+  